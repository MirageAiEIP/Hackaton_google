--- conflicted
+++ resolved
@@ -109,45 +109,6 @@
             --update-env-vars NODE_ENV=${{ steps.vars.outputs.ENV }},LOG_LEVEL=info \
             --update-secrets DATABASE_URL=${{ steps.vars.outputs.ENV }}-database-url:latest,REDIS_URL=${{ steps.vars.outputs.ENV }}-redis-url:latest,ELEVENLABS_API_KEY=${{ steps.vars.outputs.ENV }}-elevenlabs-api-key:latest,ELEVENLABS_AGENT_ID=${{ steps.vars.outputs.ENV }}-elevenlabs-agent-id:latest,GOOGLE_API_KEY=${{ steps.vars.outputs.ENV }}-google-api-key:latest,TWILIO_ACCOUNT_SID=${{ steps.vars.outputs.ENV }}-twilio-account-sid:latest,TWILIO_AUTH_TOKEN=${{ steps.vars.outputs.ENV }}-twilio-auth-token:latest,TWILIO_PHONE_NUMBER=${{ steps.vars.outputs.ENV }}-twilio-phone-number:latest
 
-<<<<<<< HEAD
-      # NOTE: Migrations disabled - using Supabase instead of Cloud SQL
-      # Prisma will connect directly to Supabase using DATABASE_URL secret
-      # Migrations are run on first container startup
-
-      # - name: Install Cloud SQL Auth Proxy
-      #   run: |
-      #     wget https://dl.google.com/cloudsql/cloud_sql_proxy.linux.amd64 -O cloud_sql_proxy
-      #     chmod +x cloud_sql_proxy
-
-      # - name: Run database migrations
-      #   run: |
-      #     # Get database password
-      #     DB_PASSWORD=$(gcloud secrets versions access latest \
-      #       --secret="${{ steps.vars.outputs.ENV }}-database-password")
-      #
-      #     # URL-encode the password to handle special characters like @ # % etc
-      #     DB_PASSWORD_ENCODED=$(node -e "console.log(encodeURIComponent('${DB_PASSWORD}'))")
-      #
-      #     # Get Cloud SQL connection name
-      #     CONNECTION_NAME=$(gcloud sql instances describe samu-ai-db-${{ steps.vars.outputs.ENV }} \
-      #       --format="value(connectionName)")
-      #
-      #     # Start Cloud SQL Proxy in background
-      #     ./cloud_sql_proxy -instances=${CONNECTION_NAME}=tcp:5432 &
-      #     PROXY_PID=$!
-      #
-      #     # Wait for proxy to be ready
-      #     sleep 5
-      #
-      #     # Set DATABASE_URL for migrations (with encoded password)
-      #     export DATABASE_URL="postgresql://samu_app:${DB_PASSWORD_ENCODED}@127.0.0.1:5432/samu_triage?sslmode=disable"
-      #
-      #     # Run migrations
-      #     npm run db:migrate:prod
-      #
-      #     # Stop proxy
-      #     kill $PROXY_PID
-=======
       - name: Run database migrations
         run: |
           # Get database URL from Secret Manager (Supabase)
@@ -159,7 +120,6 @@
 
           # Run migrations
           npm run db:migrate:prod
->>>>>>> ac147677
 
       - name: Health check
         run: |
