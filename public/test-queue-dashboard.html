--- conflicted
+++ resolved
@@ -619,12 +619,9 @@
 
         return `
           <div class="queue-card ${entry.priority}" onclick="openTranscriptModal('${entry.callId}')">
-<<<<<<< HEAD
-=======
             <button class="remove-btn" onclick="event.stopPropagation(); removeFromQueue('${entry.id}')" title="Retirer de la queue">
               ×
             </button>
->>>>>>> 1da3bba5
             <div class="card-header">
               <span class="priority-badge ${entry.priority}">${entry.priority}</span>
               <span class="status-badge ${entry.status}">${entry.status}</span>
@@ -675,11 +672,7 @@
         `;
       }
 
-<<<<<<< HEAD
-      let transcriptRefreshInterval = null;
-=======
       let currentSubscribedCallId = null;
->>>>>>> 1da3bba5
 
       async function openTranscriptModal(callId) {
         const modal = document.getElementById('transcriptModal');
@@ -688,17 +681,6 @@
         title.textContent = `Transcription - Call ${callId}`;
         modal.classList.add('active');
 
-<<<<<<< HEAD
-        await fetchTranscript(callId);
-
-        if (transcriptRefreshInterval) {
-          clearInterval(transcriptRefreshInterval);
-        }
-
-        transcriptRefreshInterval = setInterval(() => {
-          fetchTranscript(callId);
-        }, 3000);
-=======
         // Show loading state
         document.getElementById('transcriptContainer').innerHTML = `
           <div class="transcript-empty">
@@ -721,83 +703,12 @@
             </div>
           `;
         }
->>>>>>> 1da3bba5
       }
 
       function closeTranscriptModal() {
         const modal = document.getElementById('transcriptModal');
         modal.classList.remove('active');
 
-<<<<<<< HEAD
-        if (transcriptRefreshInterval) {
-          clearInterval(transcriptRefreshInterval);
-          transcriptRefreshInterval = null;
-        }
-      }
-
-      async function fetchTranscript(callId) {
-        const container = document.getElementById('transcriptContainer');
-
-        try {
-          const response = await fetch(`http://localhost:8080/api/v1/calls/${callId}/transcript`);
-
-          if (!response.ok) {
-            throw new Error('Failed to fetch transcript');
-          }
-
-          const result = await response.json();
-
-          if (!result.success) {
-            container.innerHTML = `<div class="transcript-empty">Erreur: ${result.error}</div>`;
-            return;
-          }
-
-          const transcript = result.data.transcript;
-
-          if (!transcript || transcript.trim() === '') {
-            container.innerHTML = `
-              <div class="transcript-empty">
-                Aucune transcription disponible pour le moment.<br>
-                L'appel est en cours...
-              </div>
-            `;
-            return;
-          }
-
-          const lines = transcript.split('\n').filter(line => line.trim() !== '');
-
-          if (lines.length === 0) {
-            container.innerHTML = `
-              <div class="transcript-empty">
-                Aucune transcription disponible pour le moment.<br>
-                L'appel est en cours...
-              </div>
-            `;
-            return;
-          }
-
-          let html = '';
-          lines.forEach(line => {
-            const isUser = line.toLowerCase().includes('user:') || line.toLowerCase().includes('patient:') || line.toLowerCase().includes('caller:');
-            const isAgent = line.toLowerCase().includes('agent:') || line.toLowerCase().includes('assistant:');
-
-            if (isUser) {
-              html += `<div class="transcript-entry user">${line}</div>`;
-            } else if (isAgent) {
-              html += `<div class="transcript-entry agent">${line}</div>`;
-            } else {
-              html += `<div class="transcript-entry">${line}</div>`;
-            }
-          });
-
-          container.innerHTML = html;
-          container.scrollTop = container.scrollHeight;
-
-        } catch (error) {
-          console.error('Failed to fetch transcript:', error);
-          container.innerHTML = `<div class="transcript-empty">Erreur lors du chargement de la transcription</div>`;
-        }
-=======
         // Unsubscribe from transcript updates
         if (ws && ws.readyState === WebSocket.OPEN && currentSubscribedCallId) {
           ws.send(JSON.stringify({
@@ -883,7 +794,6 @@
 
         container.innerHTML = html;
         container.scrollTop = container.scrollHeight;
->>>>>>> 1da3bba5
       }
 
       // Auto-connect on page load if we have credentials
