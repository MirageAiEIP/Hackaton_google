--- conflicted
+++ resolved
@@ -309,7 +309,6 @@
       elevenLabsWs.on('close', () => {
         logger.info('ElevenLabs WebSocket closed', { callSid });
 
-<<<<<<< HEAD
         // Cleanup extraction interval
         if (extractionInterval) {
           clearInterval(extractionInterval);
@@ -318,12 +317,12 @@
             callSid,
             callId,
           });
-=======
+        }
+
         // Remove the connection from active connections
         if (callId) {
           this.activeElevenLabsConnections.delete(callId);
           logger.info('Removed ElevenLabs connection for Twilio call', { callId });
->>>>>>> 7ffa4b2e
         }
 
         twilioWs.close();
@@ -750,7 +749,6 @@
       elevenLabsWs.on('close', async () => {
         logger.info('ElevenLabs WebSocket closed', { sessionId });
 
-<<<<<<< HEAD
         // Cleanup extraction interval
         if (extractionInterval) {
           clearInterval(extractionInterval);
@@ -759,12 +757,12 @@
             sessionId,
             callId,
           });
-=======
+        }
+
         // Remove the connection from active connections
         if (callId) {
           this.activeElevenLabsConnections.delete(callId);
           logger.info('Removed ElevenLabs connection for web call', { callId });
->>>>>>> 7ffa4b2e
         }
 
         // Save conversation transcript if we have the IDs
