--- conflicted
+++ resolved
@@ -394,7 +394,6 @@
             sessionId,
           });
 
-<<<<<<< HEAD
           // Capture conversation ID from ElevenLabs
           if (message.conversation_id && !conversationId) {
             conversationId = message.conversation_id;
@@ -403,11 +402,6 @@
               callId,
               sessionId,
             });
-=======
-          // Capturer le conversation_id d'ElevenLabs et le mapper au callId
-          if (message.conversation_id && callId) {
-            this.storeConversationMapping(message.conversation_id, callId);
->>>>>>> c2425865
           }
 
           // Gérer les ping events (keep-alive)
