--- conflicted
+++ resolved
@@ -61,7 +61,6 @@
     logger.info('Stored conversation mapping', { conversationId, callId });
   }
 
-<<<<<<< HEAD
   /**
    * Extract conversation ID from ElevenLabs message
    * Handles both top-level and nested conversation_id formats
@@ -82,8 +81,6 @@
    * @param message - The message to send to the agent
    * @returns true if message was sent successfully, false if no active connection found
    */
-=======
->>>>>>> a77f6113
   sendContextualUpdate(callId: string, message: string): boolean {
     const elevenLabsWs = this.activeElevenLabsConnections.get(callId);
 
