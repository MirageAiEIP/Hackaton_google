import type { FastifyRequest } from 'fastify';
import type { WebSocket as FastifyWebSocket } from '@fastify/websocket';
import WebSocket from 'ws';
import { logger } from '@/utils/logger';
import { loadSecrets } from '@/config/secrets.config';
import { callService } from './call.service';
import { handoffService } from './handoff.service';
import { Container } from '@/infrastructure/di/Container';
import { WebSessionStartedEvent } from '@/domain/call/events/WebSessionStarted.event';
import { WebSessionEndedEvent } from '@/domain/call/events/WebSessionEnded.event';
import { elevenLabsSTTService } from './elevenlabs-stt.service';
import { conversationPersistenceService } from './conversation-persistence.service';
import { callInfoExtractionService } from './call-info-extraction.service';

/**
 * Service proxy WebSocket entre Twilio Media Stream et ElevenLabs Conversational AI
 *
 * Architecture:
 * Twilio Media Stream → Notre WebSocket → ElevenLabs WebSocket
 *
 * Flow:
 * 1. Twilio envoie audio (Media Stream format, mulaw 8kHz)
 * 2. On convertit et forward à ElevenLabs
 * 3. ElevenLabs retourne audio + transcription
 * 4. On forward à Twilio
 */
export class TwilioElevenLabsProxyService {
  private apiKey: string = '';
  private agentId: string = '';
  private initialized = false;

  // Store active web conversations to allow operator takeover
  private activeWebSessions = new Map<
    string,
    {
      clientWs: FastifyWebSocket;
      elevenLabsWs: WebSocket | null;
      callId: string;
      sessionId: string;
      keepClientConnected: boolean; // Don't close client when AI disconnects (operator takeover)
    }
  >();

  // Global mapping: conversationId → callId (pour les tools ElevenLabs)
  private static conversationToCallMap = new Map<string, string>();

  // Store active ElevenLabs WebSocket connections by callId (for sending contextual updates)
  private activeElevenLabsConnections = new Map<string, WebSocket>();

  private async initialize(): Promise<void> {
    if (this.initialized) {
      return;
    }

    const secrets = await loadSecrets();
    this.apiKey = secrets.elevenlabsApiKey;
    this.agentId = secrets.elevenlabsAgentId;

    if (!this.agentId) {
      throw new Error('ELEVENLABS_AGENT_ID not configured');
    }

    this.initialized = true;
    logger.info('Twilio-ElevenLabs Proxy Service initialized');
  }

  /**
   * Méthode statique pour récupérer le callId depuis un conversationId
   * Utilisée par les tools ElevenLabs qui reçoivent conversationId dans les webhooks
   */
  static getCallIdFromConversation(conversationId: string): string | undefined {
    return this.conversationToCallMap.get(conversationId);
  }

  /**
   * Stocker le mapping conversationId → callId
   */
  private storeConversationMapping(conversationId: string, callId: string): void {
    TwilioElevenLabsProxyService.conversationToCallMap.set(conversationId, callId);
    logger.info('Stored conversation mapping', { conversationId, callId });
  }

  /**
   * Send a contextual update to an active ElevenLabs conversation
   * Used to notify the AI agent about external events (e.g., operator availability)
   * @param callId - The call ID
   * @param message - The message to send to the agent
   * @returns true if message was sent successfully, false if no active connection found
   */
  sendContextualUpdate(callId: string, message: string): boolean {
    const elevenLabsWs = this.activeElevenLabsConnections.get(callId);

    if (!elevenLabsWs || elevenLabsWs.readyState !== WebSocket.OPEN) {
      logger.warn('Cannot send contextual update: No active ElevenLabs connection', { callId });
      return false;
    }

    try {
      elevenLabsWs.send(
        JSON.stringify({
          type: 'contextual_update',
          text: message,
        })
      );

      logger.info('Sent contextual update to ElevenLabs agent', { callId, message });
      return true;
    } catch (error) {
      logger.error('Failed to send contextual update', error as Error, { callId, message });
      return false;
    }
  }

  /**
   * Handle incoming Twilio Media Stream WebSocket connection
   */
  async handleTwilioConnection(twilioWs: FastifyWebSocket, request: FastifyRequest): Promise<void> {
    await this.initialize();

    const callSid = (request.query as { callSid?: string }).callSid;
    logger.info('Twilio Media Stream connected', { callSid });

    let elevenLabsWs: WebSocket | null = null;
    let callId: string | null = null;
    let streamSid: string | null = null;
    let conversationId: string | null = null;
    let extractionInterval: NodeJS.Timeout | null = null;
    let lastTranscriptLength = 0; // Éviter extractions inutiles si transcript identique

    // Connect to ElevenLabs WebSocket
    try {
      const elevenLabsUrl = `wss://api.elevenlabs.io/v1/convai/conversation?agent_id=${this.agentId}`;

      elevenLabsWs = new WebSocket(elevenLabsUrl, {
        headers: {
          'xi-api-key': this.apiKey,
        },
      });

      logger.info('Connecting to ElevenLabs WebSocket', { callSid });

<<<<<<< HEAD
      // Envoyer le callId à l'agent via contextual_update dès la connexion
      elevenLabsWs.on('open', () => {
        logger.info('ElevenLabs WebSocket connected for Twilio call', { callSid, callId });

        // Envoyer le callId comme contexte à l'agent
        elevenLabsWs!.send(
          JSON.stringify({
            type: 'contextual_update',
            text: `callId: ${callId}`,
          })
        );

        logger.info('Sent callId via contextual_update to ElevenLabs agent', {
          callSid,
          callId,
        });
=======
      // Envoyer le callId à l'agent via conversation_initiation_client_data dès la connexion
      elevenLabsWs.on('open', () => {
        logger.info('ElevenLabs WebSocket connected for Twilio call', { callSid, callId });

        // Store the connection for potential contextual updates
        if (callId) {
          this.activeElevenLabsConnections.set(callId, elevenLabsWs!);
          logger.info('Stored ElevenLabs connection for Twilio call', { callId });
        }

        // Envoyer le callId dans custom_llm_extra_body pour que l'agent puisse l'utiliser
        elevenLabsWs!.send(
          JSON.stringify({
            type: 'conversation_initiation_client_data',
            conversation_initiation_client_data: {
              custom_llm_extra_body: {
                callId: callId,
              },
            },
          })
        );

        logger.info('Sent callId via conversation_initiation_client_data to ElevenLabs agent', {
          callSid,
          callId,
        });

        // ===== EXTRACTION AUTOMATIQUE TOUTES LES 10 SECONDES =====
        logger.info('[EXTRACTION] Starting real-time extraction every 10 seconds', { callId });

        extractionInterval = setInterval(async () => {
          if (!callId) {
            logger.debug('[EXTRACTION] Skipping - no callId yet');
            return;
          }

          try {
            logger.debug('[EXTRACTION] Fetching call data...', { callId });
            const call = await callService.getCallById(callId);

            if (!call) {
              logger.warn('[EXTRACTION] Call not found in database', { callId });
              return;
            }

            if (!call.transcript || call.transcript.trim().length === 0) {
              logger.debug('[EXTRACTION] Skipping - transcript is empty', {
                callId,
                transcriptLength: 0,
              });
              return;
            }

            // Optimisation: Skip si transcript n'a pas changé
            const currentLength = call.transcript.length;
            if (currentLength === lastTranscriptLength) {
              logger.debug('[EXTRACTION] Skipping - transcript unchanged', {
                callId,
                transcriptLength: currentLength,
              });
              return;
            }

            lastTranscriptLength = currentLength;

            logger.info('[EXTRACTION] Transcript changed - running extraction', {
              callId,
              transcriptLength: currentLength,
              transcriptPreview: call.transcript.substring(0, 100) + '...',
            });

            const result = await callInfoExtractionService.extractAndUpdateCall({
              callId,
              transcript: call.transcript,
              call, // Passer l'objet call pour éviter double fetch
            });

            if (result.success && result.updated.length > 0) {
              logger.info('[EXTRACTION] Successfully updated fields', {
                callId,
                updatedCount: result.updated.length,
                updated: result.updated,
              });
            } else if (result.success && result.updated.length === 0) {
              logger.debug('[EXTRACTION] No new fields to update', { callId });
            } else {
              logger.warn('[EXTRACTION] Extraction failed', { callId });
            }
          } catch (error) {
            logger.error('[EXTRACTION] Error during extraction', error as Error, { callId });
          }
        }, 10000); // Toutes les 10 secondes (optimisé)

        logger.info('[EXTRACTION] Interval started successfully', {
          callId,
          intervalSeconds: 10,
          intervalId: extractionInterval ? 'SET' : 'NULL',
        });
>>>>>>> d569746a
      });

      // ElevenLabs → Twilio: Forward audio responses
      elevenLabsWs.on('message', (data: Buffer) => {
        try {
          const message = JSON.parse(data.toString());

          logger.debug('ElevenLabs message received', {
            type: message.type,
            callSid,
          });

          // Capturer le conversation_id d'ElevenLabs et le mapper au callId
          if (message.conversation_id && callId) {
            this.storeConversationMapping(message.conversation_id, callId);
          }

          // Forward audio to Twilio
          if (message.type === 'audio' && message.audio_event) {
            const audioBase64 = message.audio_event.audio_base_64;

            twilioWs.send(
              JSON.stringify({
                event: 'media',
                streamSid,
                media: {
                  payload: audioBase64,
                },
              })
            );
          }

          // Capture conversation ID from ElevenLabs
          if (message.conversation_id && !conversationId) {
            conversationId = message.conversation_id;
            logger.info('Captured ElevenLabs conversation ID', {
              conversationId,
              callId,
              callSid,
            });
          }

          // Log transcript
          if (message.type === 'transcript' && message.transcript_event) {
            logger.info('ElevenLabs transcript', {
              text: message.transcript_event.text,
              role: message.transcript_event.role,
              callSid,
            });
          }
        } catch (error) {
          logger.error('Failed to process ElevenLabs message', error as Error, { callSid });
        }
      });

      elevenLabsWs.on('error', (error: Error) => {
        logger.error('ElevenLabs WebSocket error', error, { callSid });

        // Cleanup extraction interval on error
        if (extractionInterval) {
          clearInterval(extractionInterval);
          extractionInterval = null;
          logger.info('[EXTRACTION] Cleared extraction interval due to ElevenLabs error', {
            callSid,
            callId,
          });
        }
      });

      elevenLabsWs.on('close', () => {
        logger.info('ElevenLabs WebSocket closed', { callSid });

        // Cleanup extraction interval
        if (extractionInterval) {
          clearInterval(extractionInterval);
          extractionInterval = null;
          logger.info('[EXTRACTION] Cleared extraction interval on ElevenLabs close', {
            callSid,
            callId,
          });
        }

        // Remove the connection from active connections
        if (callId) {
          this.activeElevenLabsConnections.delete(callId);
          logger.info('Removed ElevenLabs connection for Twilio call', { callId });
        }

        twilioWs.close();
      });
    } catch (error) {
      logger.error('Failed to connect to ElevenLabs', error as Error, { callSid });
      twilioWs.close();
      return;
    }

    // Twilio → ElevenLabs: Forward audio
    twilioWs.on('message', async (data: Buffer) => {
      try {
        const message = JSON.parse(data.toString());

        // Handle Twilio stream start
        if (message.event === 'start') {
          streamSid = message.start.streamSid;
          const customParameters = message.start.customParameters;

          logger.info('Twilio Media Stream started', {
            streamSid,
            callSid: customParameters?.callSid,
            customParameters,
          });

          // Create call in database
          if (customParameters?.From) {
            const call = await callService.createCall({
              phoneNumber: customParameters.From,
            });
            callId = call.id;
            logger.info('Call created from Twilio stream', { callId, streamSid });

            // Envoyer le callId à ElevenLabs via conversation_initiation_client_data
            if (elevenLabsWs && elevenLabsWs.readyState === WebSocket.OPEN) {
              elevenLabsWs.send(
                JSON.stringify({
                  type: 'conversation_initiation_client_data',
                  custom_llm_extra_body: {
                    callId: callId, // Accessible dans tous les tools
                  },
                })
              );
              logger.info('Sent conversation_initiation_client_data to ElevenLabs', {
                callId,
                callSid,
              });
            }
          }
        }

        // Handle media (audio) from Twilio
        if (message.event === 'media' && elevenLabsWs) {
          const audioPayload = message.media.payload;

          // Forward to ElevenLabs
          // Note: Twilio sends mulaw 8kHz, might need conversion
          elevenLabsWs.send(
            JSON.stringify({
              type: 'audio',
              audio_event: {
                audio_base_64: audioPayload,
                // encoding: 'mulaw_8000', // Check ElevenLabs docs for format
              },
            })
          );
        }

        // Handle stream stop
        if (message.event === 'stop') {
          logger.info('Twilio Media Stream stopped', { streamSid, callSid });

          // Cleanup extraction interval
          if (extractionInterval) {
            clearInterval(extractionInterval);
            extractionInterval = null;
            logger.info('[EXTRACTION] Cleared extraction interval on stream stop', {
              streamSid,
              callSid,
              callId,
            });
          }

          if (elevenLabsWs) {
            elevenLabsWs.close();
          }

          // Update call status and save transcript
          if (callId) {
            await callService.updateCallStatus(callId, 'COMPLETED');

            // Save ElevenLabs conversation transcript
            if (conversationId) {
              logger.info('Saving conversation transcript', { callId, conversationId });

              // Save asynchronously - don't block call completion
              conversationPersistenceService
                .saveConversation({
                  conversationId,
                  callId,
                  agentId: this.agentId,
                })
                .catch((err) => {
                  logger.error('Failed to save conversation (async)', err as Error, {
                    callId,
                    conversationId,
                  });
                });
            } else {
              logger.warn('No conversation ID available for transcript saving', { callId });
            }
          }
        }
      } catch (error) {
        logger.error('Failed to process Twilio message', error as Error, { callSid });
      }
    });

    twilioWs.on('error', (error: Error) => {
      logger.error('Twilio WebSocket error', error, { callSid });

      // Cleanup extraction interval on error
      if (extractionInterval) {
        clearInterval(extractionInterval);
        extractionInterval = null;
        logger.info('[EXTRACTION] Cleared extraction interval due to Twilio error', {
          callSid,
          callId,
        });
      }
    });

    twilioWs.on('close', () => {
      logger.info('Twilio WebSocket closed', { callSid });

      // Cleanup extraction interval
      if (extractionInterval) {
        clearInterval(extractionInterval);
        extractionInterval = null;
        logger.info('[EXTRACTION] Cleared extraction interval on Twilio close', {
          callSid,
          callId,
        });
      }

      if (elevenLabsWs) {
        elevenLabsWs.close();
      }
    });
  }

  /**
   * Handle incoming Web Browser WebSocket connection
   * Architecture: Browser → Notre WebSocket → ElevenLabs WebSocket
   */
  async handleWebConnection(clientWs: FastifyWebSocket, request: FastifyRequest): Promise<void> {
    await this.initialize();

    const query = request.query as { sessionId?: string; callId?: string };
    const sessionId = query.sessionId;
    const callId = query.callId || null;

    logger.info('Web conversation connected', { sessionId, callId });

    let elevenLabsWs: WebSocket | null = null;
    let conversationId: string | null = null;
    let extractionInterval: NodeJS.Timeout | null = null;
    let lastTranscriptLength = 0; // Éviter extractions inutiles si transcript identique

    // Connect to ElevenLabs WebSocket
    try {
      const elevenLabsUrl = `wss://api.elevenlabs.io/v1/convai/conversation?agent_id=${this.agentId}`;

      elevenLabsWs = new WebSocket(elevenLabsUrl, {
        headers: {
          'xi-api-key': this.apiKey,
        },
      });

      logger.info('Connecting to ElevenLabs WebSocket for web conversation', { sessionId });

      elevenLabsWs.on('open', () => {
        logger.info('ElevenLabs WebSocket connected for web conversation', { sessionId });

<<<<<<< HEAD
=======
        // Store the connection for potential contextual updates
        if (callId) {
          this.activeElevenLabsConnections.set(callId, elevenLabsWs!);
          logger.info('Stored ElevenLabs connection for web call', { callId });
        }

>>>>>>> d569746a
        // Envoyer le message d'initialisation à ElevenLabs
        elevenLabsWs!.send(
          JSON.stringify({
            type: 'conversation_initiation_client_data',
            custom_llm_extra_body: {
              callId: callId, // Accessible dans tous les tools
            },
          })
        );

        // Envoyer le callId comme contexte à l'agent
        if (callId) {
          elevenLabsWs!.send(
            JSON.stringify({
              type: 'contextual_update',
              text: `callId: ${callId}`,
            })
          );

          logger.info('Sent callId via contextual_update to ElevenLabs agent', {
            sessionId,
            callId,
          });
        }

        logger.info('Sent conversation_initiation_client_data to ElevenLabs', {
          sessionId,
          callId,
        });

        // Store active session for potential operator takeover
        if (sessionId && callId) {
          this.activeWebSessions.set(sessionId, {
            clientWs,
            elevenLabsWs,
            callId,
            sessionId,
            keepClientConnected: false, // Default: close client when AI disconnects
          });
          logger.info('Stored active web session', { sessionId, callId });

          // Broadcast session started event to dashboard
          this.broadcastSessionStarted(callId, sessionId).catch((err) => {
            logger.error('Failed to broadcast session started event', err as Error);
          });
        }

        // ===== EXTRACTION AUTOMATIQUE TOUTES LES 10 SECONDES (WEB) =====
        if (callId) {
          logger.info('[EXTRACTION] Starting real-time extraction every 10 seconds (Web)', {
            callId,
            sessionId,
          });

          extractionInterval = setInterval(async () => {
            if (!callId) {
              logger.debug('[EXTRACTION] Skipping - no callId yet');
              return;
            }

            try {
              logger.debug('[EXTRACTION] Fetching call data...', { callId, sessionId });
              const call = await callService.getCallById(callId);

              if (!call) {
                logger.warn('[EXTRACTION] Call not found in database', { callId, sessionId });
                return;
              }

              if (!call.transcript || call.transcript.trim().length === 0) {
                logger.debug('[EXTRACTION] Skipping - transcript is empty', {
                  callId,
                  sessionId,
                  transcriptLength: 0,
                });
                return;
              }

              // Optimisation: Skip si transcript n'a pas changé
              const currentLength = call.transcript.length;
              if (currentLength === lastTranscriptLength) {
                logger.debug('[EXTRACTION] Skipping - transcript unchanged', {
                  callId,
                  sessionId,
                  transcriptLength: currentLength,
                });
                return;
              }

              lastTranscriptLength = currentLength;

              logger.info('[EXTRACTION] Transcript changed - running extraction', {
                callId,
                sessionId,
                transcriptLength: currentLength,
                transcriptPreview: call.transcript.substring(0, 100) + '...',
              });

              const result = await callInfoExtractionService.extractAndUpdateCall({
                callId,
                transcript: call.transcript,
                call, // Passer l'objet call pour éviter double fetch
              });

              if (result.success && result.updated.length > 0) {
                logger.info('[EXTRACTION] Successfully updated fields', {
                  callId,
                  sessionId,
                  updatedCount: result.updated.length,
                  updated: result.updated,
                });
              } else if (result.success && result.updated.length === 0) {
                logger.debug('[EXTRACTION] No new fields to update', { callId, sessionId });
              } else {
                logger.warn('[EXTRACTION] Extraction failed', { callId, sessionId });
              }
            } catch (error) {
              logger.error('[EXTRACTION] Error during extraction', error as Error, {
                callId,
                sessionId,
              });
            }
          }, 10000); // Toutes les 10 secondes (optimisé)

          logger.info('[EXTRACTION] Interval started successfully (Web)', {
            callId,
            sessionId,
            intervalSeconds: 10,
            intervalId: extractionInterval ? 'SET' : 'NULL',
          });
        }

        // Notify client that connection is ready
        clientWs.send(JSON.stringify({ type: 'connected', status: 'ready' }));
      });

      // ElevenLabs → Browser: Forward all messages
      elevenLabsWs.on('message', async (data: Buffer) => {
        try {
          const message = JSON.parse(data.toString());

          logger.debug('ElevenLabs message received', {
            type: message.type,
            sessionId,
          });

          // Capture conversation ID from ElevenLabs
          if (message.conversation_id && !conversationId) {
            conversationId = message.conversation_id;
            logger.info('Captured ElevenLabs conversation ID (web)', {
              conversationId,
              callId,
              sessionId,
            });
          }

          // Capturer le conversation_id d'ElevenLabs et le mapper au callId
          if (message.conversation_id && callId) {
            this.storeConversationMapping(message.conversation_id, callId);
          }

          // Gérer les ping events (keep-alive)
          if (message.type === 'ping' && message.ping_event) {
            logger.debug('Ping event received', {
              sessionId,
              eventId: message.ping_event.event_id,
            });

            // Répondre avec un pong après le délai spécifié
            const pingMs = message.ping_event.ping_ms || 0;
            setTimeout(() => {
              if (elevenLabsWs && elevenLabsWs.readyState === WebSocket.OPEN) {
                elevenLabsWs.send(
                  JSON.stringify({
                    type: 'pong',
                    event_id: message.ping_event.event_id,
                  })
                );
                logger.debug('Pong sent to ElevenLabs', {
                  sessionId,
                  eventId: message.ping_event.event_id,
                });
              }
            }, pingMs);
          }

          // Forward message to browser
          clientWs.send(data.toString());

          // Log and save transcript to database
          if (message.type === 'user_transcript' && message.user_transcription_event) {
            const userText = message.user_transcription_event.user_transcript;
            logger.info('User transcript', {
              text: userText,
              sessionId,
            });

            if (callId) {
              await callService.appendTranscript(callId, `User: ${userText}`);
            }
          }

          if (message.type === 'agent_response' && message.agent_response_event) {
            const agentText = message.agent_response_event.agent_response;
            logger.info('Agent response', {
              text: agentText,
              sessionId,
            });

            if (callId) {
              await callService.appendTranscript(callId, `Agent: ${agentText}`);
            }
          }
        } catch (error) {
          logger.error('Failed to process ElevenLabs message', error as Error, { sessionId });
        }
      });

      elevenLabsWs.on('error', (error: Error) => {
        logger.error('ElevenLabs WebSocket error', error, { sessionId });

        // Cleanup extraction interval on error
        if (extractionInterval) {
          clearInterval(extractionInterval);
          extractionInterval = null;
          logger.info('[EXTRACTION] Cleared extraction interval due to ElevenLabs error (Web)', {
            sessionId,
            callId,
          });
        }
      });

      elevenLabsWs.on('close', async () => {
        logger.info('ElevenLabs WebSocket closed', { sessionId });

        // Cleanup extraction interval
        if (extractionInterval) {
          clearInterval(extractionInterval);
          extractionInterval = null;
          logger.info('[EXTRACTION] Cleared extraction interval on ElevenLabs close (Web)', {
            sessionId,
            callId,
          });
        }

        // Remove the connection from active connections
        if (callId) {
          this.activeElevenLabsConnections.delete(callId);
          logger.info('Removed ElevenLabs connection for web call', { callId });
        }

        // Save conversation transcript if we have the IDs
        if (callId && conversationId) {
          logger.info('Saving web conversation transcript', { callId, conversationId, sessionId });

          // Save asynchronously - don't block WebSocket cleanup
          conversationPersistenceService
            .saveConversation({
              conversationId,
              callId,
              agentId: this.agentId,
            })
            .catch((err) => {
              logger.error('Failed to save web conversation (async)', err as Error, {
                callId,
                conversationId,
                sessionId,
              });
            });

          // Update call status to completed
          await callService.updateCallStatus(callId, 'COMPLETED').catch((err) => {
            logger.error('Failed to update call status', err as Error, { callId });
          });
        }

        // Check if we should keep client connected (operator takeover scenario)
        if (!sessionId) {
          // No sessionId, close client
          clientWs.close();
          return;
        }

        const session = this.activeWebSessions.get(sessionId);
        if (session && !session.keepClientConnected) {
          clientWs.close();
          logger.info('Client WebSocket closed (normal flow)', { sessionId });
        } else if (session && session.keepClientConnected) {
          logger.info('Client WebSocket kept open for operator takeover', { sessionId });
        } else {
          // Session not found, close client anyway
          clientWs.close();
        }
      });
    } catch (error) {
      logger.error('Failed to connect to ElevenLabs', error as Error, { sessionId });

      // Cleanup extraction interval on connection error
      if (extractionInterval) {
        clearInterval(extractionInterval);
        extractionInterval = null;
        logger.info('[EXTRACTION] Cleared extraction interval due to connection error (Web)', {
          sessionId,
          callId,
        });
      }

      clientWs.close();
      return;
    }

    // Browser → ElevenLabs: Transform and forward audio
    clientWs.on('message', async (data: Buffer) => {
      try {
        if (elevenLabsWs && elevenLabsWs.readyState === WebSocket.OPEN) {
          const message = JSON.parse(data.toString());

          // Le navigateur envoie: { type: 'audio', audio_base_64: '...' }
          // On transforme pour ElevenLabs: { user_audio_chunk: '...' }
          if (message.type === 'audio' && message.audio_base_64) {
            elevenLabsWs.send(
              JSON.stringify({
                user_audio_chunk: message.audio_base_64,
              })
            );

            logger.debug('Forwarded audio chunk to ElevenLabs', { sessionId });
          }
          // Gérer le ping/pong
          else if (message.type === 'pong') {
            elevenLabsWs.send(data.toString());
          }
        }
      } catch (error) {
        logger.error('Failed to process browser message', error as Error, { sessionId });
      }
    });

    clientWs.on('error', (error: Error) => {
      logger.error('Browser WebSocket error', error, { sessionId });

      // Cleanup extraction interval on error
      if (extractionInterval) {
        clearInterval(extractionInterval);
        extractionInterval = null;
        logger.info('[EXTRACTION] Cleared extraction interval due to Browser error (Web)', {
          sessionId,
          callId,
        });
      }
    });

    clientWs.on('close', () => {
      logger.info('Browser WebSocket closed', { sessionId });

      // Cleanup extraction interval
      if (extractionInterval) {
        clearInterval(extractionInterval);
        extractionInterval = null;
        logger.info('[EXTRACTION] Cleared extraction interval on Browser close (Web)', {
          sessionId,
          callId,
        });
      }

      if (elevenLabsWs) {
        elevenLabsWs.close();
      }

      // Clean up stored session
      if (sessionId) {
        this.activeWebSessions.delete(sessionId);
        logger.info('Cleaned up web session', { sessionId });
      }
    });
  }

  /**
   * Terminate an active web session (used when operator takes control)
   * @param closeClient - If false, keeps the client WebSocket open for operator takeover
   */
  terminateWebSession(
    sessionId: string,
    reason: string = 'Operator takeover',
    closeClient: boolean = true
  ): boolean {
    const session = this.activeWebSessions.get(sessionId);

    if (!session) {
      logger.warn('Attempted to terminate non-existent session', { sessionId });
      return false;
    }

    logger.info('Terminating web session', {
      sessionId,
      callId: session.callId,
      reason,
      closeClient,
    });

    // Notify client about AI termination
    try {
      session.clientWs.send(
        JSON.stringify({
          type: closeClient ? 'session_terminated' : 'ai_terminated',
          reason,
          message: closeClient
            ? 'Appel terminé'
            : 'Un opérateur humain a pris le contrôle de cet appel',
        })
      );
    } catch (error) {
      logger.error('Failed to notify client of termination', error as Error, { sessionId });
    }

    // Set flag to keep client connected if requested (BEFORE closing ElevenLabs)
    if (!closeClient) {
      session.keepClientConnected = true;
      logger.info('Flag set: client will be kept connected after AI termination', { sessionId });
    }

    // Close ElevenLabs connection (AI)
    if (session.elevenLabsWs) {
      try {
        session.elevenLabsWs.close();
      } catch (error) {
        logger.error('Failed to close ElevenLabs WebSocket', error as Error, { sessionId });
      }
    }

    // Close client connection only if requested
    if (closeClient) {
      try {
        session.clientWs.close();
      } catch (error) {
        logger.error('Failed to close client WebSocket', error as Error, { sessionId });
      }

      // Remove from active sessions only if client is closed
      this.activeWebSessions.delete(sessionId);

      // Broadcast session ended event to dashboard
      this.broadcastSessionEnded(session.callId, sessionId, reason).catch((err) => {
        logger.error('Failed to broadcast session ended event', err as Error);
      });
    } else {
      // If client stays connected, update session to mark AI as terminated
      session.elevenLabsWs = null;
      logger.info('AI terminated, client WebSocket kept open for operator takeover', {
        sessionId,
      });
    }

    logger.info('Web session terminated successfully', { sessionId, closeClient });
    return true;
  }

  /**
   * Get active sessions (for debugging/monitoring)
   */
  getActiveSessions(): Array<{ sessionId: string; callId: string }> {
    return Array.from(this.activeWebSessions.values()).map((s) => ({
      sessionId: s.sessionId,
      callId: s.callId,
    }));
  }

  /**
   * Find session by callId (used for operator takeover by callId)
   */
  findSessionByCallId(callId: string): string | null {
    for (const [sessionId, session] of this.activeWebSessions.entries()) {
      if (session.callId === callId) {
        return sessionId;
      }
    }
    return null;
  }

  /**
   * Broadcast session started event to dashboard
   */
  private async broadcastSessionStarted(callId: string, sessionId: string): Promise<void> {
    try {
      const container = Container.getInstance();
      const eventBus = container.getEventBus();

      // Note: phoneNumber not available from callService.getCallById without patient include
      // For now we broadcast without it
      await eventBus.publish(new WebSessionStartedEvent(callId, sessionId, undefined));

      logger.info('Broadcasted WebSessionStartedEvent', { callId, sessionId });
    } catch (error) {
      logger.error('Failed to broadcast WebSessionStartedEvent', error as Error, {
        callId,
        sessionId,
      });
      throw error;
    }
  }

  /**
   * Broadcast session ended event to dashboard
   */
  private async broadcastSessionEnded(
    callId: string,
    sessionId: string,
    reason: string
  ): Promise<void> {
    try {
      const container = Container.getInstance();
      const eventBus = container.getEventBus();

      await eventBus.publish(new WebSessionEndedEvent(callId, sessionId, reason));

      logger.info('Broadcasted WebSessionEndedEvent', { callId, sessionId, reason });
    } catch (error) {
      logger.error('Failed to broadcast WebSessionEndedEvent', error as Error, {
        callId,
        sessionId,
        reason,
      });
      throw error;
    }
  }

  /**
   * Handle incoming Operator WebSocket connection
   * Architecture: Operator → Notre WebSocket → Patient (direct, pas d'ElevenLabs)
   *
   * Utilisé quand un opérateur prend la main après un handoff
   */
  async handleOperatorConnection(
    operatorWs: FastifyWebSocket,
    request: FastifyRequest
  ): Promise<void> {
    await this.initialize();

    const query = request.query as { handoffId?: string; sessionId?: string };
    const handoffId = query.handoffId;
    const sessionId = query.sessionId;

    if (!handoffId && !sessionId) {
      logger.error('Operator connection missing handoffId or sessionId');
      operatorWs.close();
      return;
    }

    logger.info('Operator WebSocket connected', { handoffId, sessionId });

    // Audio buffers pour transcription par batch (réduit les appels API)
    const operatorAudioBuffer: Buffer[] = [];
    const patientAudioBuffer: Buffer[] = [];
    let operatorBufferTimeout: NodeJS.Timeout | null = null;
    let patientBufferTimeout: NodeJS.Timeout | null = null;
    const TRANSCRIBE_BATCH_MS = 3000; // Transcrire tous les 3 secondes

    // Helper pour transcrire un batch d'audio
    const transcribeBatch = async (
      audioChunks: Buffer[],
      speaker: 'operator' | 'patient',
      callId: string
    ): Promise<void> => {
      if (audioChunks.length === 0) {
        return;
      }

      try {
        // Combiner tous les chunks en un seul buffer
        const combinedBuffer = Buffer.concat(audioChunks);

        // Transcrire via ElevenLabs STT
        const result = await elevenLabsSTTService.transcribeAudioChunk(combinedBuffer, {
          callId,
          speaker,
          sessionId: sessionId || '',
        });

        if (result && result.text.trim()) {
          logger.info('Audio transcribed', {
            speaker,
            text: result.text,
            callId,
          });

          // Sauvegarder la transcription dans call.transcript (source de vérité complète)
          const speakerLabel = speaker === 'operator' ? 'Operator' : 'User';
          await callService.appendTranscript(callId, `${speakerLabel}: ${result.text}`);

          // Envoyer la transcription à l'opérateur pour affichage
          if (operatorWs.readyState === 1) {
            operatorWs.send(
              JSON.stringify({
                type: 'transcript',
                speaker,
                text: result.text,
                timestamp: new Date().toISOString(),
              })
            );
          }
        }

        // Clear le buffer
        audioChunks.length = 0;
      } catch (error) {
        logger.error('Failed to transcribe audio batch', error as Error, {
          speaker,
          callId,
        });
      }
    };

    try {
      // Récupérer le handoff
      let handoff: Awaited<ReturnType<typeof handoffService.getHandoffById>> | undefined;

      if (handoffId) {
        handoff = await handoffService.getHandoffById(handoffId);
      }

      if (!handoff && !sessionId) {
        logger.error('Handoff not found', new Error('Handoff not found'), { handoffId });
        operatorWs.send(
          JSON.stringify({
            type: 'error',
            message: 'Handoff not found',
          })
        );
        operatorWs.close();
        return;
      }

      // Récupérer la session patient active via le callId du handoff
      let patientSession:
        | (typeof this.activeWebSessions extends Map<string, infer V> ? V : never)
        | undefined = undefined;

      if (handoff) {
        // Chercher la session par callId
        const callId = handoff.callId;
        for (const [sid, session] of this.activeWebSessions.entries()) {
          if (session.callId === callId) {
            patientSession = session;
            logger.info('Found patient session for handoff', { sessionId: sid, callId });
            break;
          }
        }
      }

      if (!patientSession && handoff) {
        logger.error('Patient session not found for handoff', new Error('Session not active'), {
          callId: handoff.callId,
          handoffId: handoff.id,
        });
        operatorWs.send(
          JSON.stringify({
            type: 'error',
            message: 'Patient session not found or already ended',
          })
        );
        operatorWs.close();
        return;
      }

      // Envoyer les infos de contexte à l'opérateur
      if (handoff) {
        operatorWs.send(
          JSON.stringify({
            type: 'handoff_context',
            data: {
              callId: handoff.callId,
              transcript: handoff.transcript,
              patientSummary: handoff.patientSummary,
              reason: handoff.reason,
              aiContext: handoff.aiContext,
            },
          })
        );

        logger.info('Handoff context sent to operator', { handoffId });

        // Marquer le handoff comme IN_PROGRESS
        await handoffService.updateHandoffStatus(handoff.id, 'IN_PROGRESS');
      }

      // Notifier l'opérateur qu'il est connecté
      operatorWs.send(
        JSON.stringify({
          type: 'connected',
          status: 'ready',
          message: 'Vous êtes connecté au patient. Vous pouvez maintenant parler.',
          sessionId,
        })
      );

      logger.info('Operator ready to talk with patient', { handoffId, sessionId });

      // ====================
      // ROUTING AUDIO BIDIRECTIONNEL OPERATOR ↔ PATIENT
      // ====================

      // 1. Audio OPERATOR → PATIENT
      operatorWs.on('message', async (data: Buffer) => {
        try {
          const message = JSON.parse(data.toString());

          if (message.type === 'audio' && message.audio_base_64) {
            // Convertir base64 en buffer
            const audioBuffer = Buffer.from(message.audio_base_64, 'base64');

            // Ajouter au buffer pour transcription
            operatorAudioBuffer.push(audioBuffer);

            // Reset le timer de transcription
            if (operatorBufferTimeout) {
              clearTimeout(operatorBufferTimeout);
            }
            operatorBufferTimeout = setTimeout(async () => {
              await transcribeBatch(operatorAudioBuffer, 'operator', patientSession?.callId || '');
            }, TRANSCRIBE_BATCH_MS);

            // Forward audio au patient
            if (patientSession && patientSession.clientWs.readyState === 1) {
              patientSession.clientWs.send(
                JSON.stringify({
                  type: 'operator_audio',
                  audio_base_64: message.audio_base_64,
                })
              );
            }

            logger.info('Operator audio forwarded to patient', {
              handoffId,
              audioLength: audioBuffer.length,
            });
          }

          if (message.type === 'end_handoff') {
            logger.info('Operator ending handoff', { handoffId });

            // Transcrire les buffers restants
            await transcribeBatch(operatorAudioBuffer, 'operator', patientSession?.callId || '');
            await transcribeBatch(patientAudioBuffer, 'patient', patientSession?.callId || '');

            if (handoff) {
              await handoffService.updateHandoffStatus(handoff.id, 'COMPLETED');

              // Update call status
              await callService.updateCallStatus(handoff.callId, 'COMPLETED');
            }

            // Fermer la session patient
            if (patientSession) {
              patientSession.clientWs.send(
                JSON.stringify({
                  type: 'session_terminated',
                  reason: 'Operator ended handoff',
                })
              );
              patientSession.clientWs.close();
              this.activeWebSessions.delete(sessionId!);
            }

            operatorWs.close();
          }
        } catch (error) {
          logger.error('Failed to process operator message', error as Error, { handoffId });
        }
      });

      // 2. Audio PATIENT → OPERATOR
      if (patientSession) {
        patientSession.clientWs.on('message', async (data: Buffer) => {
          try {
            const message = JSON.parse(data.toString());

            if (message.type === 'audio' && message.audio_base_64) {
              // Convertir base64 en buffer
              const audioBuffer = Buffer.from(message.audio_base_64, 'base64');

              // Ajouter au buffer pour transcription
              patientAudioBuffer.push(audioBuffer);

              // Reset le timer de transcription
              if (patientBufferTimeout) {
                clearTimeout(patientBufferTimeout);
              }
              patientBufferTimeout = setTimeout(async () => {
                await transcribeBatch(patientAudioBuffer, 'patient', patientSession.callId);
              }, TRANSCRIBE_BATCH_MS);

              // Forward audio à l'opérateur
              if (operatorWs.readyState === 1) {
                operatorWs.send(
                  JSON.stringify({
                    type: 'patient_audio',
                    audio_base_64: message.audio_base_64,
                  })
                );
              }

              logger.info('Patient audio forwarded to operator', {
                handoffId,
                audioLength: audioBuffer.length,
              });
            }
          } catch (error) {
            logger.error('Failed to process patient message', error as Error, { handoffId });
          }
        });
      }

      operatorWs.on('close', async () => {
        logger.info('Operator WebSocket closed', { handoffId, sessionId });

        // Transcrire les buffers restants
        await transcribeBatch(operatorAudioBuffer, 'operator', patientSession?.callId || '');
        await transcribeBatch(patientAudioBuffer, 'patient', patientSession?.callId || '');

        // Clear les timers
        if (operatorBufferTimeout) {
          clearTimeout(operatorBufferTimeout);
        }
        if (patientBufferTimeout) {
          clearTimeout(patientBufferTimeout);
        }

        if (handoff && handoff.status === 'IN_PROGRESS') {
          await handoffService.updateHandoffStatus(handoff.id, 'COMPLETED');
        }
      });

      operatorWs.on('error', (error: Error) => {
        logger.error('Operator WebSocket error', error, { handoffId, sessionId });
      });
    } catch (error) {
      logger.error('Failed to initialize operator connection', error as Error, { handoffId });
      operatorWs.send(
        JSON.stringify({
          type: 'error',
          message: 'Failed to initialize connection',
        })
      );
      operatorWs.close();
    }
  }
}

// Singleton
export const twilioElevenLabsProxyService = new TwilioElevenLabsProxyService();<|MERGE_RESOLUTION|>--- conflicted
+++ resolved
@@ -139,24 +139,6 @@
 
       logger.info('Connecting to ElevenLabs WebSocket', { callSid });
 
-<<<<<<< HEAD
-      // Envoyer le callId à l'agent via contextual_update dès la connexion
-      elevenLabsWs.on('open', () => {
-        logger.info('ElevenLabs WebSocket connected for Twilio call', { callSid, callId });
-
-        // Envoyer le callId comme contexte à l'agent
-        elevenLabsWs!.send(
-          JSON.stringify({
-            type: 'contextual_update',
-            text: `callId: ${callId}`,
-          })
-        );
-
-        logger.info('Sent callId via contextual_update to ElevenLabs agent', {
-          callSid,
-          callId,
-        });
-=======
       // Envoyer le callId à l'agent via conversation_initiation_client_data dès la connexion
       elevenLabsWs.on('open', () => {
         logger.info('ElevenLabs WebSocket connected for Twilio call', { callSid, callId });
@@ -255,7 +237,6 @@
           intervalSeconds: 10,
           intervalId: extractionInterval ? 'SET' : 'NULL',
         });
->>>>>>> d569746a
       });
 
       // ElevenLabs → Twilio: Forward audio responses
@@ -527,15 +508,12 @@
       elevenLabsWs.on('open', () => {
         logger.info('ElevenLabs WebSocket connected for web conversation', { sessionId });
 
-<<<<<<< HEAD
-=======
         // Store the connection for potential contextual updates
         if (callId) {
           this.activeElevenLabsConnections.set(callId, elevenLabsWs!);
           logger.info('Stored ElevenLabs connection for web call', { callId });
         }
 
->>>>>>> d569746a
         // Envoyer le message d'initialisation à ElevenLabs
         elevenLabsWs!.send(
           JSON.stringify({
