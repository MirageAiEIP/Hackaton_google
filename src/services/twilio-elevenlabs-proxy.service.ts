import type { FastifyRequest } from 'fastify';
import type { WebSocket as FastifyWebSocket } from '@fastify/websocket';
import WebSocket from 'ws';
import { logger } from '@/utils/logger';
import { loadSecrets } from '@/config/secrets.config';
import { callService } from './call.service';
import { handoffService } from './handoff.service';
import { Container } from '@/infrastructure/di/Container';
import { WebSessionStartedEvent } from '@/domain/call/events/WebSessionStarted.event';
import { WebSessionEndedEvent } from '@/domain/call/events/WebSessionEnded.event';
import { elevenLabsSTTService } from './elevenlabs-stt.service';
import { conversationPersistenceService } from './conversation-persistence.service';
import { callInfoExtractionService } from './call-info-extraction.service';

export class TwilioElevenLabsProxyService {
  private apiKey: string = '';
  private agentId: string = '';
  private initialized = false;

  // Store active web conversations to allow operator takeover
  private activeWebSessions = new Map<
    string,
    {
      clientWs: FastifyWebSocket;
      elevenLabsWs: WebSocket | null;
      callId: string;
      sessionId: string;
      keepClientConnected: boolean; // Don't close client when AI disconnects (operator takeover)
    }
  >();

  // Global mapping: conversationId → callId (pour les tools ElevenLabs)
  private static conversationToCallMap = new Map<string, string>();

  // Store active ElevenLabs WebSocket connections by callId (for sending contextual updates)
  private activeElevenLabsConnections = new Map<string, WebSocket>();

  private async initialize(): Promise<void> {
    if (this.initialized) {
      return;
    }

    const secrets = await loadSecrets();
    this.apiKey = secrets.elevenlabsApiKey;
    this.agentId = secrets.elevenlabsAgentId;

    if (!this.agentId) {
      throw new Error('ELEVENLABS_AGENT_ID not configured');
    }

    this.initialized = true;
    logger.info('Twilio-ElevenLabs Proxy Service initialized');
  }

  static getCallIdFromConversation(conversationId: string): string | undefined {
    return this.conversationToCallMap.get(conversationId);
  }

  private storeConversationMapping(conversationId: string, callId: string): void {
    TwilioElevenLabsProxyService.conversationToCallMap.set(conversationId, callId);
    logger.info('Stored conversation mapping', { conversationId, callId });
  }

  /**
   * Extract conversation ID from ElevenLabs message
   * Handles both top-level and nested conversation_id formats
   */
  private extractConversationId(message: {
    conversation_id?: string;
    conversation_initiation_metadata_event?: { conversation_id?: string };
  }): string | undefined {
    return (
      message.conversation_id || message.conversation_initiation_metadata_event?.conversation_id
    );
  }

  /**
   * Send a contextual update to an active ElevenLabs conversation
   * Used to notify the AI agent about external events (e.g., operator availability)
   * @param callId - The call ID
   * @param message - The message to send to the agent
   * @returns true if message was sent successfully, false if no active connection found
   */
  sendContextualUpdate(callId: string, message: string): boolean {
    const elevenLabsWs = this.activeElevenLabsConnections.get(callId);

    if (!elevenLabsWs || elevenLabsWs.readyState !== WebSocket.OPEN) {
      logger.warn('Cannot send contextual update: No active ElevenLabs connection', { callId });
      return false;
    }

    try {
      elevenLabsWs.send(
        JSON.stringify({
          type: 'contextual_update',
          text: message,
        })
      );

      logger.info('Sent contextual update to ElevenLabs agent', { callId, message });
      return true;
    } catch (error) {
      logger.error('Failed to send contextual update', error as Error, { callId, message });
      return false;
    }
  }

  async handleTwilioConnection(twilioWs: FastifyWebSocket, request: FastifyRequest): Promise<void> {
    await this.initialize();

    const callSid = (request.query as { callSid?: string }).callSid;
    logger.info('Twilio Media Stream connected', { callSid });

    let elevenLabsWs: WebSocket | null = null;
    let callId: string | null = null;
    let streamSid: string | null = null;
    let conversationId: string | null = null;
    let extractionInterval: NodeJS.Timeout | null = null;
    let lastTranscriptLength = 0; // Éviter extractions inutiles si transcript identique
    let audioBuffer: Array<string> = []; // Buffer for audio before ElevenLabs ready
    let elevenLabsReady = false;
    let audioPacketsSent = 0; // Count audio packets sent to ElevenLabs

    // Connect to ElevenLabs WebSocket
    try {
      const elevenLabsUrl = `wss://api.elevenlabs.io/v1/convai/conversation?agent_id=${this.agentId}`;

      logger.info('Attempting ElevenLabs WebSocket connection', {
        callSid,
        agentId: this.agentId,
        apiKeyPrefix: this.apiKey?.substring(0, 10) + '...',
        url: elevenLabsUrl,
      });

      elevenLabsWs = new WebSocket(elevenLabsUrl, {
        headers: {
          'xi-api-key': this.apiKey,
        },
        handshakeTimeout: 10000, // 10 seconds timeout
      });

      logger.info('ElevenLabs WebSocket object created, waiting for open event', { callSid });

      // Envoyer le callId à l'agent via conversation_initiation_client_data dès la connexion
      elevenLabsWs.on('open', () => {
        clearTimeout(connectionTimeout);
        logger.info('ElevenLabs WebSocket connected successfully', {
          callSid,
          callId,
          bufferedAudioPackets: audioBuffer.length,
        });
        elevenLabsReady = true;

        // Discard buffered audio (avoid duplication since real-time stream is already active)
        if (audioBuffer.length > 0) {
          logger.info('Discarding buffered audio packets (avoiding duplication)', {
            discardedCount: audioBuffer.length,
            callSid,
          });
          audioBuffer = [];
        }

        // Store the connection for potential contextual updates
        if (callId) {
          this.activeElevenLabsConnections.set(callId, elevenLabsWs!);
          logger.info('Stored ElevenLabs connection for Twilio call', { callId });
        }

        // Envoyer le callId dans custom_llm_extra_body pour que l'agent puisse l'utiliser
        elevenLabsWs!.send(
          JSON.stringify({
            type: 'conversation_initiation_client_data',
            conversation_initiation_client_data: {
              custom_llm_extra_body: {
                callId: callId,
              },
            },
          })
        );

        logger.info('Sent callId via conversation_initiation_client_data to ElevenLabs agent', {
          callSid,
          callId,
        });

        // ===== EXTRACTION AUTOMATIQUE TOUTES LES 10 SECONDES =====
        logger.info('[EXTRACTION] Starting real-time extraction every 10 seconds', { callId });

        extractionInterval = setInterval(async () => {
          if (!callId) {
            logger.debug('[EXTRACTION] Skipping - no callId yet');
            return;
          }

          try {
            logger.debug('[EXTRACTION] Fetching call data...', { callId });
            const call = await callService.getCallById(callId);

            if (!call) {
              logger.warn('[EXTRACTION] Call not found in database', { callId });
              return;
            }

            if (!call.transcript || call.transcript.trim().length === 0) {
              logger.debug('[EXTRACTION] Skipping - transcript is empty', {
                callId,
                transcriptLength: 0,
              });
              return;
            }

            // Optimisation: Skip si transcript n'a pas changé
            const currentLength = call.transcript.length;
            if (currentLength === lastTranscriptLength) {
              logger.debug('[EXTRACTION] Skipping - transcript unchanged', {
                callId,
                transcriptLength: currentLength,
              });
              return;
            }

            lastTranscriptLength = currentLength;

            logger.info('[EXTRACTION] Transcript changed - running extraction', {
              callId,
              transcriptLength: currentLength,
              transcriptPreview: call.transcript.substring(0, 100) + '...',
            });

            const result = await callInfoExtractionService.extractAndUpdateCall({
              callId,
              transcript: call.transcript,
              call, // Passer l'objet call pour éviter double fetch
            });

            if (result.success && result.updated.length > 0) {
              logger.info('[EXTRACTION] Successfully updated fields', {
                callId,
                updatedCount: result.updated.length,
                updated: result.updated,
              });
            } else if (result.success && result.updated.length === 0) {
              logger.debug('[EXTRACTION] No new fields to update', { callId });
            } else {
              logger.warn('[EXTRACTION] Extraction failed', { callId });
            }
          } catch (error) {
            logger.error('[EXTRACTION] Error during extraction', error as Error, { callId });
          }
        }, 10000); // Toutes les 10 secondes (optimisé)

        logger.info('[EXTRACTION] Interval started successfully', {
          callId,
          intervalSeconds: 10,
          intervalId: extractionInterval ? 'SET' : 'NULL',
        });
      });

      // ElevenLabs → Twilio: Forward audio responses
      elevenLabsWs.on('message', (data: Buffer) => {
        try {
          const message = JSON.parse(data.toString());

<<<<<<< HEAD
          logger.info('ElevenLabs message received', {
            type: message.type,
            hasConversationId: !!message.conversation_id,
            conversationId: message.conversation_id || 'none',
            messageKeys: Object.keys(message),
            initMetadata: message.conversation_initiation_metadata_event,
=======
          logger.info(`ElevenLabs message: ${message.type}`, {
>>>>>>> 94d5ecb0
            callSid,
            hasAudio: !!message.audio_event,
            hasTranscript: !!message.transcript_event,
            conversationId: message.conversation_id,
          });

          // Capturer le conversation_id from initiation metadata or top level
          const conversationIdFromMessage = this.extractConversationId(message);

          if (conversationIdFromMessage && callId) {
            this.storeConversationMapping(conversationIdFromMessage, callId);
          }

          // Forward audio to Twilio
          if (message.type === 'audio' && message.audio_event) {
            logger.info('Forwarding ElevenLabs audio to Twilio', {
              callSid,
              audioLength: message.audio_event.audio_base_64?.length || 0,
            });
            const audioBase64 = message.audio_event.audio_base_64;

            twilioWs.send(
              JSON.stringify({
                event: 'media',
                streamSid,
                media: {
                  track: 'outbound',
                  payload: audioBase64,
                },
              })
            );
          }

          // Capture conversation ID from ElevenLabs (from top level or initiation metadata)
          if (conversationIdFromMessage && !conversationId) {
            conversationId = conversationIdFromMessage;
            logger.info('Captured ElevenLabs conversation ID', {
              conversationId,
              callId,
              callSid,
            });
          }

          // Log transcript
          if (message.type === 'transcript' && message.transcript_event) {
            logger.info(
              `ElevenLabs transcript [${message.transcript_event.role}]: ${message.transcript_event.text}`,
              {
                role: message.transcript_event.role,
                callSid,
                conversationId,
              }
            );
          }

          // Log other message types
          if (message.type && !['audio', 'transcript'].includes(message.type)) {
            logger.info(`ElevenLabs special message: ${message.type}`, {
              callSid,
              messageKeys: Object.keys(message),
            });
          }
        } catch (error) {
          logger.error('Failed to process ElevenLabs message', error as Error, { callSid });
        }
      });

      // Timeout si connexion ne s'établit pas
      const connectionTimeout = setTimeout(() => {
        if (!elevenLabsReady) {
          const timeoutError = new Error(
            'ElevenLabs WebSocket connection timeout after 10 seconds'
          );
          logger.error('ElevenLabs WebSocket connection timeout after 10 seconds', timeoutError, {
            callSid,
            agentId: this.agentId,
            wsReadyState: elevenLabsWs?.readyState,
            readyStateText:
              elevenLabsWs?.readyState === 0
                ? 'CONNECTING'
                : elevenLabsWs?.readyState === 1
                  ? 'OPEN'
                  : elevenLabsWs?.readyState === 2
                    ? 'CLOSING'
                    : 'CLOSED',
          });
          if (elevenLabsWs) {
            elevenLabsWs.close();
          }
        }
      }, 10000);

      elevenLabsWs.on('error', (error: Error) => {
        clearTimeout(connectionTimeout);
        logger.error('ElevenLabs WebSocket error', error, {
          callSid,
          errorMessage: error.message,
          errorStack: error.stack,
          agentId: this.agentId,
          apiKeyPrefix: this.apiKey?.substring(0, 10) + '...',
        });

        // Cleanup extraction interval on error
        if (extractionInterval) {
          clearInterval(extractionInterval);
          extractionInterval = null;
          logger.info('[EXTRACTION] Cleared extraction interval due to ElevenLabs error', {
            callSid,
            callId,
          });
        }
      });

      elevenLabsWs.on('close', (code: number, reason: Buffer) => {
        clearTimeout(connectionTimeout);
        logger.info('ElevenLabs WebSocket closed', {
          callSid,
          closeCode: code,
          closeReason: reason.toString(),
          wasConnected: elevenLabsReady,
        });

        // Cleanup extraction interval
        if (extractionInterval) {
          clearInterval(extractionInterval);
          extractionInterval = null;
          logger.info('[EXTRACTION] Cleared extraction interval on ElevenLabs close', {
            callSid,
            callId,
          });
        }

        // Remove the connection from active connections
        if (callId) {
          this.activeElevenLabsConnections.delete(callId);
          logger.info('Removed ElevenLabs connection for Twilio call', { callId });
        }

        twilioWs.close();
      });
    } catch (error) {
      logger.error('Failed to create ElevenLabs WebSocket', error as Error, {
        callSid,
        errorMessage: (error as Error).message,
        errorStack: (error as Error).stack,
        agentId: this.agentId,
        apiKeyPrefix: this.apiKey?.substring(0, 10) + '...',
      });
      twilioWs.close();
      return;
    }

    // Twilio → ElevenLabs: Forward audio
    twilioWs.on('message', async (data: Buffer) => {
      try {
        const message = JSON.parse(data.toString());

        // Handle Twilio stream start
        if (message.event === 'start') {
          streamSid = message.start.streamSid;
          const customParameters = message.start.customParameters;

          logger.info('Twilio Media Stream started', {
            streamSid,
            callSid: customParameters?.callSid,
            customParameters,
          });

          // Create call in database
          if (customParameters?.From) {
            const call = await callService.createCall({
              phoneNumber: customParameters.From,
            });
            callId = call.id;
            logger.info('Call created from Twilio stream', { callId, streamSid });

            // Envoyer le callId à ElevenLabs via conversation_initiation_client_data
            if (elevenLabsWs && elevenLabsWs.readyState === WebSocket.OPEN) {
              elevenLabsWs.send(
                JSON.stringify({
                  type: 'conversation_initiation_client_data',
                  custom_llm_extra_body: {
                    callId: callId, // Accessible dans tous les tools
                  },
                })
              );
              logger.info('Sent conversation_initiation_client_data to ElevenLabs', {
                callId,
                callSid,
              });
            }
          }
        }

        // Handle media (audio) from Twilio
        if (message.event === 'media') {
          // Log first media message to debug
          if (audioPacketsSent === 0) {
            logger.info('First Twilio media message (FULL)', {
              event: message.event,
              streamSid: message.streamSid,
              sequenceNumber: message.sequenceNumber,
              media: message.media,
            });
          }
          const audioPayload = message.media.payload;

          // Check if ElevenLabs is ready and connected
          if (elevenLabsWs && elevenLabsReady && elevenLabsWs.readyState === WebSocket.OPEN) {
            // Forward to ElevenLabs immediately
            // Note: Twilio sends mulaw 8kHz
            // ElevenLabs Conversational AI expects: {"user_audio_chunk":"base64..."}
            elevenLabsWs.send(
              JSON.stringify({
                user_audio_chunk: audioPayload,
              })
            );
            audioPacketsSent++;
          } else {
            // Buffer audio until ElevenLabs connects
            audioBuffer.push(audioPayload);
          }
        }

        // Handle stream stop
        if (message.event === 'stop') {
          logger.info('Twilio Media Stream stopped', { streamSid, callSid });

          // Cleanup extraction interval
          if (extractionInterval) {
            clearInterval(extractionInterval);
            extractionInterval = null;
            logger.info('[EXTRACTION] Cleared extraction interval on stream stop', {
              streamSid,
              callSid,
              callId,
            });
          }

          if (elevenLabsWs) {
            elevenLabsWs.close();
          }

          // Update call status and save transcript
          if (callId) {
            await callService.updateCallStatus(callId, 'COMPLETED');

            // Save ElevenLabs conversation transcript
            if (conversationId) {
              logger.info('Saving conversation transcript', { callId, conversationId });

              // Save asynchronously - don't block call completion
              conversationPersistenceService
                .saveConversation({
                  conversationId,
                  callId,
                  agentId: this.agentId,
                })
                .catch((err) => {
                  logger.error('Failed to save conversation (async)', err as Error, {
                    callId,
                    conversationId,
                  });
                });
            } else {
              logger.warn('No conversation ID available for transcript saving', { callId });
            }
          }
        }
      } catch (error) {
        logger.error('Failed to process Twilio message', error as Error, { callSid });
      }
    });

    twilioWs.on('error', (error: Error) => {
      logger.error('Twilio WebSocket error', error, { callSid });

      // Cleanup extraction interval on error
      if (extractionInterval) {
        clearInterval(extractionInterval);
        extractionInterval = null;
        logger.info('[EXTRACTION] Cleared extraction interval due to Twilio error', {
          callSid,
          callId,
        });
      }
    });

    twilioWs.on('close', () => {
      logger.info('Twilio WebSocket closed', { callSid });

      // Cleanup extraction interval
      if (extractionInterval) {
        clearInterval(extractionInterval);
        extractionInterval = null;
        logger.info('[EXTRACTION] Cleared extraction interval on Twilio close', {
          callSid,
          callId,
        });
      }

      if (elevenLabsWs) {
        elevenLabsWs.close();
      }
    });
  }

  async handleWebConnection(clientWs: FastifyWebSocket, request: FastifyRequest): Promise<void> {
    await this.initialize();

    const query = request.query as { sessionId?: string; callId?: string };
    const sessionId = query.sessionId;
    const callId = query.callId || null;

    logger.info('Web conversation connected', { sessionId, callId });

    let elevenLabsWs: WebSocket | null = null;
    let conversationId: string | null = null;
    let extractionInterval: NodeJS.Timeout | null = null;
    let lastTranscriptLength = 0; // Éviter extractions inutiles si transcript identique

    // Connect to ElevenLabs WebSocket
    try {
      const elevenLabsUrl = `wss://api.elevenlabs.io/v1/convai/conversation?agent_id=${this.agentId}`;

      elevenLabsWs = new WebSocket(elevenLabsUrl, {
        headers: {
          'xi-api-key': this.apiKey,
        },
      });

      logger.info('Connecting to ElevenLabs WebSocket for web conversation', { sessionId });

      elevenLabsWs.on('open', () => {
        logger.info('ElevenLabs WebSocket connected for web conversation', { sessionId });

        // Store the connection for potential contextual updates
        if (callId) {
          this.activeElevenLabsConnections.set(callId, elevenLabsWs!);
          logger.info('Stored ElevenLabs connection for web call', { callId });
        }

        // Envoyer le message d'initialisation à ElevenLabs
        elevenLabsWs!.send(
          JSON.stringify({
            type: 'conversation_initiation_client_data',
            custom_llm_extra_body: {
              callId: callId, // Accessible dans tous les tools
            },
          })
        );

        // Envoyer le callId comme contexte à l'agent
        if (callId) {
          elevenLabsWs!.send(
            JSON.stringify({
              type: 'contextual_update',
              text: `callId: ${callId}`,
            })
          );

          logger.info('Sent callId via contextual_update to ElevenLabs agent', {
            sessionId,
            callId,
          });
        }

        logger.info('Sent conversation_initiation_client_data to ElevenLabs', {
          sessionId,
          callId,
        });

        // Store active session for potential operator takeover
        if (sessionId && callId) {
          this.activeWebSessions.set(sessionId, {
            clientWs,
            elevenLabsWs,
            callId,
            sessionId,
            keepClientConnected: false, // Default: close client when AI disconnects
          });
          logger.info('Stored active web session', { sessionId, callId });

          // Broadcast session started event to dashboard
          this.broadcastSessionStarted(callId, sessionId).catch((err) => {
            logger.error('Failed to broadcast session started event', err as Error);
          });
        }

        // ===== EXTRACTION AUTOMATIQUE TOUTES LES 10 SECONDES (WEB) =====
        if (callId) {
          logger.info('[EXTRACTION] Starting real-time extraction every 10 seconds (Web)', {
            callId,
            sessionId,
          });

          extractionInterval = setInterval(async () => {
            if (!callId) {
              logger.debug('[EXTRACTION] Skipping - no callId yet');
              return;
            }

            try {
              logger.debug('[EXTRACTION] Fetching call data...', { callId, sessionId });
              const call = await callService.getCallById(callId);

              if (!call) {
                logger.warn('[EXTRACTION] Call not found in database', { callId, sessionId });
                return;
              }

              if (!call.transcript || call.transcript.trim().length === 0) {
                logger.debug('[EXTRACTION] Skipping - transcript is empty', {
                  callId,
                  sessionId,
                  transcriptLength: 0,
                });
                return;
              }

              // Optimisation: Skip si transcript n'a pas changé
              const currentLength = call.transcript.length;
              if (currentLength === lastTranscriptLength) {
                logger.debug('[EXTRACTION] Skipping - transcript unchanged', {
                  callId,
                  sessionId,
                  transcriptLength: currentLength,
                });
                return;
              }

              lastTranscriptLength = currentLength;

              logger.info('[EXTRACTION] Transcript changed - running extraction', {
                callId,
                sessionId,
                transcriptLength: currentLength,
                transcriptPreview: call.transcript.substring(0, 100) + '...',
              });

              const result = await callInfoExtractionService.extractAndUpdateCall({
                callId,
                transcript: call.transcript,
                call, // Passer l'objet call pour éviter double fetch
              });

              if (result.success && result.updated.length > 0) {
                logger.info('[EXTRACTION] Successfully updated fields', {
                  callId,
                  sessionId,
                  updatedCount: result.updated.length,
                  updated: result.updated,
                });
              } else if (result.success && result.updated.length === 0) {
                logger.debug('[EXTRACTION] No new fields to update', { callId, sessionId });
              } else {
                logger.warn('[EXTRACTION] Extraction failed', { callId, sessionId });
              }
            } catch (error) {
              logger.error('[EXTRACTION] Error during extraction', error as Error, {
                callId,
                sessionId,
              });
            }
          }, 10000); // Toutes les 10 secondes (optimisé)

          logger.info('[EXTRACTION] Interval started successfully (Web)', {
            callId,
            sessionId,
            intervalSeconds: 10,
            intervalId: extractionInterval ? 'SET' : 'NULL',
          });
        }

        // Notify client that connection is ready
        clientWs.send(JSON.stringify({ type: 'connected', status: 'ready' }));
      });

      // ElevenLabs → Browser: Forward all messages
      elevenLabsWs.on('message', async (data: Buffer) => {
        try {
          const message = JSON.parse(data.toString());

          logger.debug('ElevenLabs message received', {
            type: message.type,
            sessionId,
          });

          // Capture conversation ID from ElevenLabs (from top level or initiation metadata)
          const conversationIdFromMessage = this.extractConversationId(message);

          if (conversationIdFromMessage && !conversationId) {
            conversationId = conversationIdFromMessage;
            logger.info('Captured ElevenLabs conversation ID (web)', {
              conversationId,
              callId,
              sessionId,
            });
          }

          // Capturer le conversation_id d'ElevenLabs et le mapper au callId
          if (conversationIdFromMessage && callId) {
            this.storeConversationMapping(conversationIdFromMessage, callId);
          }

          // Gérer les ping events (keep-alive)
          if (message.type === 'ping' && message.ping_event) {
            logger.debug('Ping event received', {
              sessionId,
              eventId: message.ping_event.event_id,
            });

            // Répondre avec un pong après le délai spécifié
            const pingMs = message.ping_event.ping_ms || 0;
            setTimeout(() => {
              if (elevenLabsWs && elevenLabsWs.readyState === WebSocket.OPEN) {
                elevenLabsWs.send(
                  JSON.stringify({
                    type: 'pong',
                    event_id: message.ping_event.event_id,
                  })
                );
                logger.debug('Pong sent to ElevenLabs', {
                  sessionId,
                  eventId: message.ping_event.event_id,
                });
              }
            }, pingMs);
          }

          // Forward message to browser
          clientWs.send(data.toString());

          // Log and save transcript to database
          if (message.type === 'user_transcript' && message.user_transcription_event) {
            const userText = message.user_transcription_event.user_transcript;
            logger.info('User transcript', {
              text: userText,
              sessionId,
            });

            if (callId) {
              await callService.appendTranscript(callId, `User: ${userText}`);
            }
          }

          if (message.type === 'agent_response' && message.agent_response_event) {
            const agentText = message.agent_response_event.agent_response;
            logger.info('Agent response', {
              text: agentText,
              sessionId,
            });

            if (callId) {
              await callService.appendTranscript(callId, `Agent: ${agentText}`);
            }
          }
        } catch (error) {
          logger.error('Failed to process ElevenLabs message', error as Error, { sessionId });
        }
      });

      elevenLabsWs.on('error', (error: Error) => {
        logger.error('ElevenLabs WebSocket error', error, { sessionId });

        // Cleanup extraction interval on error
        if (extractionInterval) {
          clearInterval(extractionInterval);
          extractionInterval = null;
          logger.info('[EXTRACTION] Cleared extraction interval due to ElevenLabs error (Web)', {
            sessionId,
            callId,
          });
        }
      });

      elevenLabsWs.on('close', async () => {
        logger.info('ElevenLabs WebSocket closed', { sessionId });

        // Cleanup extraction interval
        if (extractionInterval) {
          clearInterval(extractionInterval);
          extractionInterval = null;
          logger.info('[EXTRACTION] Cleared extraction interval on ElevenLabs close (Web)', {
            sessionId,
            callId,
          });
        }

        // Remove the connection from active connections
        if (callId) {
          this.activeElevenLabsConnections.delete(callId);
          logger.info('Removed ElevenLabs connection for web call', { callId });
        }

        // Save conversation transcript if we have the IDs
        if (callId && conversationId) {
          logger.info('Saving web conversation transcript', { callId, conversationId, sessionId });

          // Save asynchronously - don't block WebSocket cleanup
          conversationPersistenceService
            .saveConversation({
              conversationId,
              callId,
              agentId: this.agentId,
            })
            .catch((err) => {
              logger.error('Failed to save web conversation (async)', err as Error, {
                callId,
                conversationId,
                sessionId,
              });
            });

          // Update call status to completed
          await callService.updateCallStatus(callId, 'COMPLETED').catch((err) => {
            logger.error('Failed to update call status', err as Error, { callId });
          });
        }

        // Check if we should keep client connected (operator takeover scenario)
        if (!sessionId) {
          // No sessionId, close client
          clientWs.close();
          return;
        }

        const session = this.activeWebSessions.get(sessionId);
        if (session && !session.keepClientConnected) {
          clientWs.close();
          logger.info('Client WebSocket closed (normal flow)', { sessionId });
        } else if (session && session.keepClientConnected) {
          logger.info('Client WebSocket kept open for operator takeover', { sessionId });
        } else {
          // Session not found, close client anyway
          clientWs.close();
        }
      });
    } catch (error) {
      logger.error('Failed to connect to ElevenLabs', error as Error, { sessionId });

      // Cleanup extraction interval on connection error
      if (extractionInterval) {
        clearInterval(extractionInterval);
        extractionInterval = null;
        logger.info('[EXTRACTION] Cleared extraction interval due to connection error (Web)', {
          sessionId,
          callId,
        });
      }

      clientWs.close();
      return;
    }

    // Browser → ElevenLabs: Transform and forward audio
    clientWs.on('message', async (data: Buffer) => {
      try {
        if (elevenLabsWs && elevenLabsWs.readyState === WebSocket.OPEN) {
          const message = JSON.parse(data.toString());

          // Le navigateur envoie: { type: 'audio', audio_base_64: '...' }
          // On transforme pour ElevenLabs: { user_audio_chunk: '...' }
          if (message.type === 'audio' && message.audio_base_64) {
            elevenLabsWs.send(
              JSON.stringify({
                user_audio_chunk: message.audio_base_64,
              })
            );

            logger.debug('Forwarded audio chunk to ElevenLabs', { sessionId });
          }
          // Gérer le ping/pong
          else if (message.type === 'pong') {
            elevenLabsWs.send(data.toString());
          }
        }
      } catch (error) {
        logger.error('Failed to process browser message', error as Error, { sessionId });
      }
    });

    clientWs.on('error', (error: Error) => {
      logger.error('Browser WebSocket error', error, { sessionId });

      // Cleanup extraction interval on error
      if (extractionInterval) {
        clearInterval(extractionInterval);
        extractionInterval = null;
        logger.info('[EXTRACTION] Cleared extraction interval due to Browser error (Web)', {
          sessionId,
          callId,
        });
      }
    });

    clientWs.on('close', () => {
      logger.info('Browser WebSocket closed', { sessionId });

      // Cleanup extraction interval
      if (extractionInterval) {
        clearInterval(extractionInterval);
        extractionInterval = null;
        logger.info('[EXTRACTION] Cleared extraction interval on Browser close (Web)', {
          sessionId,
          callId,
        });
      }

      if (elevenLabsWs) {
        elevenLabsWs.close();
      }

      // Clean up stored session
      if (sessionId) {
        this.activeWebSessions.delete(sessionId);
        logger.info('Cleaned up web session', { sessionId });
      }
    });
  }

  terminateWebSession(
    sessionId: string,
    reason: string = 'Operator takeover',
    closeClient: boolean = true
  ): boolean {
    const session = this.activeWebSessions.get(sessionId);

    if (!session) {
      logger.warn('Attempted to terminate non-existent session', { sessionId });
      return false;
    }

    logger.info('Terminating web session', {
      sessionId,
      callId: session.callId,
      reason,
      closeClient,
    });

    // Notify client about AI termination
    try {
      session.clientWs.send(
        JSON.stringify({
          type: closeClient ? 'session_terminated' : 'ai_terminated',
          reason,
          message: closeClient
            ? 'Appel terminé'
            : 'Un opérateur humain a pris le contrôle de cet appel',
        })
      );
    } catch (error) {
      logger.error('Failed to notify client of termination', error as Error, { sessionId });
    }

    // Set flag to keep client connected if requested (BEFORE closing ElevenLabs)
    if (!closeClient) {
      session.keepClientConnected = true;
      logger.info('Flag set: client will be kept connected after AI termination', { sessionId });
    }

    // Close ElevenLabs connection (AI)
    if (session.elevenLabsWs) {
      try {
        session.elevenLabsWs.close();
      } catch (error) {
        logger.error('Failed to close ElevenLabs WebSocket', error as Error, { sessionId });
      }
    }

    // Close client connection only if requested
    if (closeClient) {
      try {
        session.clientWs.close();
      } catch (error) {
        logger.error('Failed to close client WebSocket', error as Error, { sessionId });
      }

      // Remove from active sessions only if client is closed
      this.activeWebSessions.delete(sessionId);

      // Broadcast session ended event to dashboard
      this.broadcastSessionEnded(session.callId, sessionId, reason).catch((err) => {
        logger.error('Failed to broadcast session ended event', err as Error);
      });
    } else {
      // If client stays connected, update session to mark AI as terminated
      session.elevenLabsWs = null;
      logger.info('AI terminated, client WebSocket kept open for operator takeover', {
        sessionId,
      });
    }

    logger.info('Web session terminated successfully', { sessionId, closeClient });
    return true;
  }

  getActiveSessions(): Array<{ sessionId: string; callId: string }> {
    return Array.from(this.activeWebSessions.values()).map((s) => ({
      sessionId: s.sessionId,
      callId: s.callId,
    }));
  }

  findSessionByCallId(callId: string): string | null {
    for (const [sessionId, session] of this.activeWebSessions.entries()) {
      if (session.callId === callId) {
        return sessionId;
      }
    }
    return null;
  }

  private async broadcastSessionStarted(callId: string, sessionId: string): Promise<void> {
    try {
      const container = Container.getInstance();
      const eventBus = container.getEventBus();

      // Note: phoneNumber not available from callService.getCallById without patient include
      // For now we broadcast without it
      await eventBus.publish(new WebSessionStartedEvent(callId, sessionId, undefined));

      logger.info('Broadcasted WebSessionStartedEvent', { callId, sessionId });
    } catch (error) {
      logger.error('Failed to broadcast WebSessionStartedEvent', error as Error, {
        callId,
        sessionId,
      });
      throw error;
    }
  }

  private async broadcastSessionEnded(
    callId: string,
    sessionId: string,
    reason: string
  ): Promise<void> {
    try {
      const container = Container.getInstance();
      const eventBus = container.getEventBus();

      await eventBus.publish(new WebSessionEndedEvent(callId, sessionId, reason));

      logger.info('Broadcasted WebSessionEndedEvent', { callId, sessionId, reason });
    } catch (error) {
      logger.error('Failed to broadcast WebSessionEndedEvent', error as Error, {
        callId,
        sessionId,
        reason,
      });
      throw error;
    }
  }

  async handleOperatorConnection(
    operatorWs: FastifyWebSocket,
    request: FastifyRequest
  ): Promise<void> {
    await this.initialize();

    const query = request.query as { handoffId?: string; sessionId?: string };
    const handoffId = query.handoffId;
    const sessionId = query.sessionId;

    if (!handoffId && !sessionId) {
      logger.error('Operator connection missing handoffId or sessionId');
      operatorWs.close();
      return;
    }

    logger.info('Operator WebSocket connected', { handoffId, sessionId });

    // Audio buffers pour transcription par batch (réduit les appels API)
    const operatorAudioBuffer: Buffer[] = [];
    const patientAudioBuffer: Buffer[] = [];
    let operatorBufferTimeout: NodeJS.Timeout | null = null;
    let patientBufferTimeout: NodeJS.Timeout | null = null;
    const TRANSCRIBE_BATCH_MS = 3000; // Transcrire tous les 3 secondes

    // Helper pour transcrire un batch d'audio
    const transcribeBatch = async (
      audioChunks: Buffer[],
      speaker: 'operator' | 'patient',
      callId: string
    ): Promise<void> => {
      if (audioChunks.length === 0) {
        return;
      }

      try {
        // Combiner tous les chunks en un seul buffer
        const combinedBuffer = Buffer.concat(audioChunks);

        // Transcrire via ElevenLabs STT
        const result = await elevenLabsSTTService.transcribeAudioChunk(combinedBuffer, {
          callId,
          speaker,
          sessionId: sessionId || '',
        });

        if (result && result.text.trim()) {
          logger.info('Audio transcribed', {
            speaker,
            text: result.text,
            callId,
          });

          // Sauvegarder la transcription dans call.transcript (source de vérité complète)
          const speakerLabel = speaker === 'operator' ? 'Operator' : 'User';
          await callService.appendTranscript(callId, `${speakerLabel}: ${result.text}`);

          // Envoyer la transcription à l'opérateur pour affichage
          if (operatorWs.readyState === 1) {
            operatorWs.send(
              JSON.stringify({
                type: 'transcript',
                speaker,
                text: result.text,
                timestamp: new Date().toISOString(),
              })
            );
          }
        }

        // Clear le buffer
        audioChunks.length = 0;
      } catch (error) {
        logger.error('Failed to transcribe audio batch', error as Error, {
          speaker,
          callId,
        });
      }
    };

    try {
      // Récupérer le handoff
      let handoff: Awaited<ReturnType<typeof handoffService.getHandoffById>> | undefined;

      if (handoffId) {
        handoff = await handoffService.getHandoffById(handoffId);
      }

      if (!handoff && !sessionId) {
        logger.error('Handoff not found', new Error('Handoff not found'), { handoffId });
        operatorWs.send(
          JSON.stringify({
            type: 'error',
            message: 'Handoff not found',
          })
        );
        operatorWs.close();
        return;
      }

      // Récupérer la session patient active via le callId du handoff
      let patientSession:
        | (typeof this.activeWebSessions extends Map<string, infer V> ? V : never)
        | undefined = undefined;

      if (handoff) {
        // Chercher la session par callId
        const callId = handoff.callId;
        for (const [sid, session] of this.activeWebSessions.entries()) {
          if (session.callId === callId) {
            patientSession = session;
            logger.info('Found patient session for handoff', { sessionId: sid, callId });
            break;
          }
        }
      }

      if (!patientSession && handoff) {
        logger.error('Patient session not found for handoff', new Error('Session not active'), {
          callId: handoff.callId,
          handoffId: handoff.id,
        });
        operatorWs.send(
          JSON.stringify({
            type: 'error',
            message: 'Patient session not found or already ended',
          })
        );
        operatorWs.close();
        return;
      }

      // Envoyer les infos de contexte à l'opérateur
      if (handoff) {
        operatorWs.send(
          JSON.stringify({
            type: 'handoff_context',
            data: {
              callId: handoff.callId,
              transcript: handoff.transcript,
              patientSummary: handoff.patientSummary,
              reason: handoff.reason,
              aiContext: handoff.aiContext,
            },
          })
        );

        logger.info('Handoff context sent to operator', { handoffId });

        // Marquer le handoff comme IN_PROGRESS
        await handoffService.updateHandoffStatus(handoff.id, 'IN_PROGRESS');
      }

      // Notifier l'opérateur qu'il est connecté
      operatorWs.send(
        JSON.stringify({
          type: 'connected',
          status: 'ready',
          message: 'Vous êtes connecté au patient. Vous pouvez maintenant parler.',
          sessionId,
        })
      );

      logger.info('Operator ready to talk with patient', { handoffId, sessionId });
      // ROUTING AUDIO BIDIRECTIONNEL OPERATOR ↔ PATIENT
      // 1. Audio OPERATOR → PATIENT
      operatorWs.on('message', async (data: Buffer) => {
        try {
          const message = JSON.parse(data.toString());

          if (message.type === 'audio' && message.audio_base_64) {
            // Convertir base64 en buffer
            const audioBuffer = Buffer.from(message.audio_base_64, 'base64');

            // Ajouter au buffer pour transcription
            operatorAudioBuffer.push(audioBuffer);

            // Reset le timer de transcription
            if (operatorBufferTimeout) {
              clearTimeout(operatorBufferTimeout);
            }
            operatorBufferTimeout = setTimeout(async () => {
              await transcribeBatch(operatorAudioBuffer, 'operator', patientSession?.callId || '');
            }, TRANSCRIBE_BATCH_MS);

            // Forward audio au patient
            if (patientSession && patientSession.clientWs.readyState === 1) {
              patientSession.clientWs.send(
                JSON.stringify({
                  type: 'operator_audio',
                  audio_base_64: message.audio_base_64,
                })
              );
            }

            logger.info('Operator audio forwarded to patient', {
              handoffId,
              audioLength: audioBuffer.length,
            });
          }

          if (message.type === 'end_handoff') {
            logger.info('Operator ending handoff', { handoffId });

            // Transcrire les buffers restants
            await transcribeBatch(operatorAudioBuffer, 'operator', patientSession?.callId || '');
            await transcribeBatch(patientAudioBuffer, 'patient', patientSession?.callId || '');

            if (handoff) {
              await handoffService.updateHandoffStatus(handoff.id, 'COMPLETED');

              // Update call status
              await callService.updateCallStatus(handoff.callId, 'COMPLETED');
            }

            // Fermer la session patient
            if (patientSession) {
              patientSession.clientWs.send(
                JSON.stringify({
                  type: 'session_terminated',
                  reason: 'Operator ended handoff',
                })
              );
              patientSession.clientWs.close();
              this.activeWebSessions.delete(sessionId!);
            }

            operatorWs.close();
          }
        } catch (error) {
          logger.error('Failed to process operator message', error as Error, { handoffId });
        }
      });

      // 2. Audio PATIENT → OPERATOR
      if (patientSession) {
        patientSession.clientWs.on('message', async (data: Buffer) => {
          try {
            const message = JSON.parse(data.toString());

            if (message.type === 'audio' && message.audio_base_64) {
              // Convertir base64 en buffer
              const audioBuffer = Buffer.from(message.audio_base_64, 'base64');

              // Ajouter au buffer pour transcription
              patientAudioBuffer.push(audioBuffer);

              // Reset le timer de transcription
              if (patientBufferTimeout) {
                clearTimeout(patientBufferTimeout);
              }
              patientBufferTimeout = setTimeout(async () => {
                await transcribeBatch(patientAudioBuffer, 'patient', patientSession.callId);
              }, TRANSCRIBE_BATCH_MS);

              // Forward audio à l'opérateur
              if (operatorWs.readyState === 1) {
                operatorWs.send(
                  JSON.stringify({
                    type: 'patient_audio',
                    audio_base_64: message.audio_base_64,
                  })
                );
              }

              logger.info('Patient audio forwarded to operator', {
                handoffId,
                audioLength: audioBuffer.length,
              });
            }
          } catch (error) {
            logger.error('Failed to process patient message', error as Error, { handoffId });
          }
        });
      }

      operatorWs.on('close', async () => {
        logger.info('Operator WebSocket closed', { handoffId, sessionId });

        // Transcrire les buffers restants
        await transcribeBatch(operatorAudioBuffer, 'operator', patientSession?.callId || '');
        await transcribeBatch(patientAudioBuffer, 'patient', patientSession?.callId || '');

        // Clear les timers
        if (operatorBufferTimeout) {
          clearTimeout(operatorBufferTimeout);
        }
        if (patientBufferTimeout) {
          clearTimeout(patientBufferTimeout);
        }

        if (handoff && handoff.status === 'IN_PROGRESS') {
          await handoffService.updateHandoffStatus(handoff.id, 'COMPLETED');
        }
      });

      operatorWs.on('error', (error: Error) => {
        logger.error('Operator WebSocket error', error, { handoffId, sessionId });
      });
    } catch (error) {
      logger.error('Failed to initialize operator connection', error as Error, { handoffId });
      operatorWs.send(
        JSON.stringify({
          type: 'error',
          message: 'Failed to initialize connection',
        })
      );
      operatorWs.close();
    }
  }
}

// Singleton
export const twilioElevenLabsProxyService = new TwilioElevenLabsProxyService();<|MERGE_RESOLUTION|>--- conflicted
+++ resolved
@@ -261,16 +261,7 @@
         try {
           const message = JSON.parse(data.toString());
 
-<<<<<<< HEAD
-          logger.info('ElevenLabs message received', {
-            type: message.type,
-            hasConversationId: !!message.conversation_id,
-            conversationId: message.conversation_id || 'none',
-            messageKeys: Object.keys(message),
-            initMetadata: message.conversation_initiation_metadata_event,
-=======
           logger.info(`ElevenLabs message: ${message.type}`, {
->>>>>>> 94d5ecb0
             callSid,
             hasAudio: !!message.audio_event,
             hasTranscript: !!message.transcript_event,
